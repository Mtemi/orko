version: 2

alltags: &alltags
  filters:
    tags:
      only: /((?!SNAPSHOT).)*/
restoremavencache: &restoremavencache
  keys:
    - maven-repo-v3-{{ .Branch }}-{{ checksum "pom.xml" }}
    - maven-repo-v3-{{ .Branch }}-
    - maven-repo-v3-
mainenvironment: &mainenvironment
  MAVEN_OPTS: -Xmx3200m
  BUILD_ARGS: -B -Dorg.slf4j.simpleLogger.log.org.apache.maven.cli.transfer.Slf4jMavenTransferListener=warn
setup: &setup
  docker:
    - image: circleci/openjdk:8-jdk-browsers
      environment: *mainenvironment
  working_directory: ~/orko

notify:
  webhooks:
    - url: https://webhooks.gitter.im/e/d1538bdca20be1aa31d8

workflows:
  version: 2
  all:
    jobs:
      - "Compile and build": *alltags
      - "Unit tests (all)":
          requires:
            - "Compile and build"
          <<: *alltags
      - "Unit tests (MySQL)":
          requires:
            - "Compile and build"
          <<: *alltags
      - "End-to-end tests":
          requires:
            - "Compile and build"
          <<: *alltags
      - "Docker Hub":
          requires:
            - "Unit tests (all)"
            - "Unit tests (MySQL)"
            - "End-to-end tests"
          filters:
            tags:
              only: /^.*\.((?!SNAPSHOT).)*/
            branches:
              only:
                - master
                - stable
      - "Deploy release to GitHub":
          requires:
            - "Unit tests (all)"
            - "Unit tests (MySQL)"
            - "End-to-end tests"
          filters:
            tags:
              only: /^.*\.((?!SNAPSHOT).)*/
            branches:
              only:
                - master

jobs:
<<<<<<< HEAD
  build:
    docker:
      - image: circleci/openjdk:11-jdk-browsers
        environment:
          MAVEN_OPTS: -Xmx3200m
    working_directory: ~/orko
=======
  "Compile and build":
    <<: *setup
>>>>>>> 2e1b7be3
    steps:
      - checkout
      - restore_cache: *restoremavencache
      - restore_cache:
          keys:
            - node-v5-{{ .Branch }}-{{ checksum "orko-ui/package-lock.json" }}
            - node-v5-{{ .Branch }}-
            - node-v5-
      - run:
          name: Build
          command: mvn ${BUILD_ARGS} -T 1C -U -Pui,bundle clean install -Dskip.failsafe.tests=true -DskipTests=true
      - save_cache:
          paths:
            - ~/.m2
          key: maven-repo-v3-{{ .Branch }}-{{ checksum "pom.xml" }}
      - save_cache:
          paths:
            - ~/usr/local/lib/node_modules
          key: node-v5-{{ .Branch }}-{{ checksum "orko-ui/package-lock.json" }}}
      - run:
          name: Remove unnecessary node artifacts before saving workspace
          command: |
            rm -rf orko-ui/node
            rm -rf orko-ui/node_modules
      - persist_to_workspace:
          root: /home/circleci
          paths:
            - orko
      - run:
          name: Saving checkstyle reports
          command: |
            mkdir -p ~/checkstyle/
            find . -type f -regex ".*/target/checkstyle-result.xml" -exec cp {} ~/checkstyle \;
          when: always
      - store_artifacts:
          path: ~/checkstyle

  "Unit tests (all)":
    <<: *setup
    steps:
      - attach_workspace:
          at: /home/circleci
      - restore_cache: *restoremavencache
      - run:
          name: Upgrade Maven
          command: |
            cd
            wget http://apache.mirror.anlx.net/maven/maven-3/3.6.1/binaries/apache-maven-3.6.1-bin.tar.gz
            tar xzvf apache-maven-3.6.1-bin.tar.gz
            cd ~/orko
      - run:
          name: Tests (plus Sonar if possible)
          command: |
            if [[ -n "$SONARQUBE_TOKEN" ]]; then
              echo "Build and Sonar"
              export PATH=/home/circleci/apache-maven-3.6.1/bin:$PATH
              export SONAR_TARGETS="-Pci org.jacoco:jacoco-maven-plugin:prepare-agent@default-prepare-agent surefire:test org.jacoco:jacoco-maven-plugin:report@default-report sonar:sonar"
              export SONAR_ARGS="-Dsonar.host.url=https://sonarcloud.io \
                  -Dsonar.organization=${CIRCLE_PROJECT_USERNAME} \
                  -Dsonar.login=${SONARQUBE_TOKEN}
                  -Dskip.failsafe.tests=true"
              if [[ -n "$CIRCLE_BRANCH" ]]; then
                mvn ${BUILD_ARGS} -T 1C ${SONAR_TARGETS} ${SONAR_ARGS} \
                  -Dsonar.branch.name=${CIRCLE_BRANCH}
              else
                if [[ -n "$CIRCLE_PULL_REQUEST" ]]; then
                  mvn ${BUILD_ARGS} -T 1C ${SONAR_TARGETS} ${SONAR_ARGS} \
                    -Dsonar.pullrequest.provider=github \
                    -Dsonar.pullrequest.github.repository=${CIRCLE_PR_REPONAME} \
                    -Dsonar.pullrequest.key=${CIRCLE_PULL_REQUEST}
                else
                   mvn ${BUILD_ARGS} -T 1C ${SONAR_TARGETS} ${SONAR_ARGS}
                fi
              fi
            else
              echo "Test only"
              mvn ${BUILD_ARGS} -T 1C surefire:test -Dskip.failsafe.tests=true
            fi
      - save_cache:
          paths:
            - ~/.m2
          key: maven-repo-v3-{{ .Branch }}-{{ checksum "pom.xml" }}
      - run:
          name: Saving test results (H2)
          command: |
            mkdir -p ~/junit/h2
            find . -type f -regex ".*/target/surefire-reports/.*xml" -exec cp {} ~/junit/h2 \;
          when: always
      - store_artifacts:
          path: ~/junit
      - store_test_results:
          path: ~/junit

  "End-to-end tests":
    <<: *setup
    steps:
      - run:
          name: Install packages
          command: sudo apt-get install xvfb libgtk2.0-0 libnotify-dev libgconf-2-4 libnss3 libxss1 libasound2
      - attach_workspace:
          at: /home/circleci
      - restore_cache: *restoremavencache
      - restore_cache:
          keys:
            - node-e2e-v1-{{ .Branch }}-{{ checksum "orko-end-to-end-testing/package-lock.json" }}
            - node-e2e-v1-{{ .Branch }}-
            - node-e2e-v1-
      - run:
          name: Run integration tests
          command: |
            cd orko-end-to-end-testing
            mvn ${BUILD_ARGS} -Pe2etest verify
            cd ..
      - save_cache:
          paths:
            - ~/usr/local/lib/node_modules
          key: node-e2e-v1-{{ .Branch }}-{{ checksum "orko-end-to-end-testing/package-lock.json" }}
      - run:
          name: Saving test results (Integration)
          command: |
            mkdir -p ~/junit/integration
            find . -type f -regex ".*/target/mocha-reports/.*xml" -exec cp {} ~/junit/integration \;
          when: always
      - store_artifacts:
          path: ~/junit
      - store_test_results:
          path: ~/junit
      - store_artifacts:
          path: orko-end-to-end-testing/cypress/screenshots
      - store_artifacts:
          path: orko-end-to-end-testing/app.log

  "Unit tests (MySQL)":
    docker:
      - image: circleci/openjdk:8-jdk-browsers
        environment: *mainenvironment
      - image: circleci/mysql:5.7
        environment:
          MYSQL_ROOT_PASSWORD: rootpw
          MYSQL_DATABASE: test
          MYSQL_USER: open
          MYSQL_PASSWORD: sesame
    working_directory: ~/orko
    steps:
      - attach_workspace:
          at: /home/circleci
      - restore_cache: *restoremavencache
      - run:
          name: Waiting for MySQL to be ready
          command: |
            for i in `seq 1 30`;
            do
              nc -z 127.0.0.1 3306 && echo Success && exit 0
              echo -n .
              sleep 1
            done
            echo Failed waiting for MySQL && exit 1
      - run:
          name: MySQL tests
          command: |
            mvn ${BUILD_ARGS} -Pdbonly surefire:test \
              -Dmorf.mysql.noadmin=true \
              -Dtestdb.url=mysql://open:sesame@127.0.0.1/test \
              -Dskip.failsafe.tests=true
      - run:
          name: Saving test results (MySQL)
          command: |
            mkdir -p ~/junit/mysql
            find . -type f -regex ".*/target/surefire-reports/.*xml" -exec cp {} ~/junit/mysql \;
          when: always
      - store_artifacts:
          path: ~/junit
      - store_test_results:
          path: ~/junit

  "Docker Hub":
    <<: *setup
    steps:
      - attach_workspace:
          at: /home/circleci
      - restore_cache: *restoremavencache
      - run:
          name: Release to Docker Hub
          command: |
            if [[ (-n "$DOCKERHUB_USER") && (-n "$DOCKERHUB_PASSWORD") ]]; then
              cd orko-app
              if [[ -n "$CIRCLE_TAG" ]]; then
                mvn ${BUILD_ARGS} -Pui,dockerhub jib:build -Ddocker.tag="$CIRCLE_TAG"
              else
                if [[ "$CIRCLE_BRANCH" == "stable" ]]; then
                  mvn ${BUILD_ARGS} -Pui,dockerhub jib:build -Ddocker.tag="stable"
                else
                  if [[ (-z "$CIRCLE_BRANCH") || ("$CIRCLE_BRANCH" == "master") ]]; then
                    mvn ${BUILD_ARGS} -Pui,dockerhub jib:build -Ddocker.tag="latest"
                  else
                    echo "Skipping branch"
                  fi
                fi
              fi
            else
              echo "Docker Hub account details not supplied. Probably an external pull request."
            fi

  "Deploy release to GitHub":
    <<: *setup
    steps:
      - attach_workspace:
          at: /home/circleci
      - restore_cache: *restoremavencache
      - run:
          name: Release to GitHub
          command: |
            if [[ -n "$GITHUB_API_KEY" ]]; then
              cd orko-app
              if [[ -n "$CIRCLE_TAG" ]]; then
                mvn ${BUILD_ARGS} -Pui github-release:release \
                  --settings ../etc/.maven-settings.xml \
                  -Dgithub.commitish=$CIRCLE_SHA1 \
                  -Dgithub.draft=true \
                  -Dgithub.failOnExistingRelease=true \
                  -Dgithub.deleteRelease=false
              else
                if [[ (-z "$CIRCLE_BRANCH") || ("$CIRCLE_BRANCH" == "master") ]]; then
                  COMMIT_MESSAGE=`git log --format=%B -n 1 $CIRCLE_SHA1`
                  if [[ $COMMIT_MESSAGE != *"prepare release"* ]]; then
                    mvn ${BUILD_ARGS} -Pui github-release:release \
                      --settings ../etc/.maven-settings.xml \
                      -Dgithub.commitish=$CIRCLE_SHA1 \
                      -Dgithub.draft=false \
                      -Dgithub.failOnExistingRelease=false \
                      -Dgithub.deleteRelease=true
                  else
                    echo "Skipping pushing snapshot during a release"
                  fi
                else
                  echo "Not a tag or master branch"
                fi
              fi
            else
              echo "Github API key not set"
            fi<|MERGE_RESOLUTION|>--- conflicted
+++ resolved
@@ -14,7 +14,7 @@
   BUILD_ARGS: -B -Dorg.slf4j.simpleLogger.log.org.apache.maven.cli.transfer.Slf4jMavenTransferListener=warn
 setup: &setup
   docker:
-    - image: circleci/openjdk:8-jdk-browsers
+    - image: circleci/openjdk:11-jdk-browsers
       environment: *mainenvironment
   working_directory: ~/orko
 
@@ -64,17 +64,8 @@
                 - master
 
 jobs:
-<<<<<<< HEAD
-  build:
-    docker:
-      - image: circleci/openjdk:11-jdk-browsers
-        environment:
-          MAVEN_OPTS: -Xmx3200m
-    working_directory: ~/orko
-=======
   "Compile and build":
     <<: *setup
->>>>>>> 2e1b7be3
     steps:
       - checkout
       - restore_cache: *restoremavencache
@@ -209,7 +200,7 @@
 
   "Unit tests (MySQL)":
     docker:
-      - image: circleci/openjdk:8-jdk-browsers
+      - image: circleci/openjdk:11-jdk-browsers
         environment: *mainenvironment
       - image: circleci/mysql:5.7
         environment:
