--- conflicted
+++ resolved
@@ -9,11 +9,7 @@
   <parent>
     <groupId>com.gruelbox</groupId>
     <artifactId>orko-parent</artifactId>
-<<<<<<< HEAD
-    <version>0.12.2</version>
-=======
     <version>0.13.1</version>
->>>>>>> b7bc066e
     <relativePath>../pom.xml</relativePath>
   </parent>
 
