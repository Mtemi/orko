--- conflicted
+++ resolved
@@ -4,12 +4,8 @@
   "private": true,
   "dependencies": {
     "@mars/heroku-js-runtime-env": "^3.0.2",
-<<<<<<< HEAD
     "compare-versions": "^3.4.0",
-    "connected-react-router": "^6.3.1",
-=======
     "connected-react-router": "^6.3.2",
->>>>>>> a0f6a5a3
     "cookies-js": "^1.2.3",
     "fetch": "^1.1.0",
     "http-proxy-middleware": "^0.19.1",
