--- conflicted
+++ resolved
@@ -80,10 +80,7 @@
 import org.knowm.xchange.exceptions.NotAvailableFromExchangeException;
 import org.knowm.xchange.exceptions.NotYetImplementedForExchangeException;
 import org.knowm.xchange.exceptions.RateLimitExceededException;
-<<<<<<< HEAD
-=======
 import org.knowm.xchange.exceptions.SystemOverloadException;
->>>>>>> b7bc066e
 import org.knowm.xchange.service.account.AccountService;
 import org.knowm.xchange.service.marketdata.MarketDataService;
 import org.knowm.xchange.service.trade.TradeService;
@@ -486,9 +483,6 @@
         // Managed connectivity issues.
         LOGGER.warn("Throttling {} - {} ({}) when fetching {}", exchangeName, e.getClass().getSimpleName(), exceptionMessage(e), dataDescription);
         exchangeService.rateController(exchangeName).throttle();
-<<<<<<< HEAD
-      } catch (RateLimitExceededException e) {
-=======
 
       } catch (HttpStatusIOException e) {
 
@@ -496,31 +490,18 @@
 
       } catch (RateLimitExceededException | FrequencyLimitExceededException e) {
 
->>>>>>> b7bc066e
         LOGGER.error("Hit rate limiting on {} when fetching {}. Backing off", exchangeName, dataDescription);
         notificationService.error("Getting rate limiting errors on " + exchangeName + ". Pausing access and will "
             + "resume at a lower rate.");
         RateController rateController = exchangeService.rateController(exchangeName);
         rateController.backoff();
         rateController.pause();
-<<<<<<< HEAD
-      } catch (Exception e) {
-        LocalDateTime now = now();
-        if (lastPollException == null ||
-            !lastPollException.getClass().equals(e.getClass()) ||
-            !firstNonNull(lastPollException.getMessage(), "").equals(firstNonNull(e.getMessage(), "")) ||
-            lastPollErrorNotificationTime.until(now, MINUTES) > 15) {
-          lastPollErrorNotificationTime = now;
-          LOGGER.error("Error fetching data for " + exchangeName, e);
-          notificationService.error("Throttling access to " + exchangeName + " due to server error (" + e.getClass().getSimpleName() + " - " + e.getMessage() + ")");
-=======
 
       } catch (ExchangeException e) {
         if (e.getCause() instanceof HttpStatusIOException) {
           // TODO Bitmex is inappropriately wrapping these and should be fixed
           // for consistency. In the meantime...
           handleHttpStatusException(dataDescription, (HttpStatusIOException) e.getCause());
->>>>>>> b7bc066e
         } else {
           handleUnknownPollException(e);
         }
