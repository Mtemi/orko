<?xml version="1.0" encoding="UTF-8"?>
<project xmlns="http://maven.apache.org/POM/4.0.0"
  xmlns:xsi="http://www.w3.org/2001/XMLSchema-instance"
  xsi:schemaLocation="http://maven.apache.org/POM/4.0.0 http://maven.apache.org/maven-v4_0_0.xsd">

  <modelVersion>4.0.0</modelVersion>

  <url>http://github.com/gruelbox/orko</url>
  <description>Orko is a web application which provides a unified UI and web service API to numerous cryptocurrency exchanges, allowing you to trade and manage your portfolio, even if it is spread across multiple exchanges, all from one screen, and without sharing your API keys with anyone.</description>
  <inceptionYear>2018</inceptionYear>

  <scm>
    <connection>scm:git:https://github.com/gruelbox/orko.git</connection>
    <developerConnection>scm:git:git@github.com:gruelbox/orko.git</developerConnection>
    <url>https://github.com/gruelbox/orko</url>
    <tag>HEAD</tag>
  </scm>

  <issueManagement>
    <system>GitHub</system>
    <url>https://github.com/gruelbox/orko/issues</url>
  </issueManagement>

  <ciManagement>
    <system>CircleCI</system>
    <url>https://circleci.com/gh/gruelbox/orko</url>
  </ciManagement>

  <organization>
    <name>Graham Crockford</name>
    <url>http://github.com/gruelbox</url>
  </organization>

  <licenses>
    <license>
      <name>GNU Affero General Public License v3.0</name>
      <url>https://www.gnu.org/licenses/agpl-3.0.txt</url>
      <distribution>repo</distribution>
      <comments>Permissions of this strongest copyleft license are conditioned on making available complete source code of licensed works and modifications, which include larger works using a licensed work, under the same license. Copyright and license notices must be preserved. Contributors provide an express grant of patent rights. When a modified version is used to provide a service over a network, the complete source code of the modified version must be made available.</comments>
    </license>
  </licenses>

  <groupId>com.gruelbox</groupId>
  <artifactId>orko-parent</artifactId>
  <version>0.15.1-SNAPSHOT</version>
  <packaging>pom</packaging>

  <modules>
    <module>orko-base</module>
    <module>orko-db-testsupport</module>
    <module>orko-auth</module>
    <module>orko-job</module>
    <module>orko-common</module>
    <module>orko-app</module>
  </modules>

  <repositories>
    <repository>
      <id>snapshots-repo</id>
      <url>https://oss.sonatype.org/content/repositories/snapshots</url>
      <releases>
        <enabled>false</enabled>
      </releases>
      <snapshots>
        <enabled>true</enabled>
        <updatePolicy>always</updatePolicy>
      </snapshots>
    </repository>
    <repository>
      <id>local-maven-repo</id>
      <url>file:///${main.basedir}/local-maven-repo</url>
      <releases>
        <enabled>true</enabled>
      </releases>
      <snapshots>
        <enabled>false</enabled>
      </snapshots>
    </repository>
  </repositories>

  <profiles>
    <profile>
      <id>dbonly</id>
      <build>
        <plugins>
          <plugin>
            <artifactId>maven-surefire-plugin</artifactId>
            <configuration>
              <groups>com.gruelbox.orko.db.DatabaseTest</groups>
            </configuration>
          </plugin>
        </plugins>
      </build>
    </profile>
    <profile>
      <id>ui</id>
      <modules>
        <module>orko-semantic</module>
        <module>orko-ui</module>
      </modules>
    </profile>
    <profile>
      <id>brokers</id>
      <modules>
        <module>orko-exchange-broker</module>
        <module>orko-job-broker</module>
      </modules>
    </profile>
    <profile>
      <id>ci</id>
      <build>
        <plugins>
          <plugin>
            <groupId>org.jacoco</groupId>
            <artifactId>jacoco-maven-plugin</artifactId>
            <version>0.8.5</version>
            <executions>
              <execution>
                <id>default-prepare-agent</id>
                <goals>
                  <goal>prepare-agent</goal>
                </goals>
                <configuration>
                  <destFile>${sonar.jacoco.reportPaths}</destFile>
                  <propertyName>surefireArgLine</propertyName>
                  <append>true</append>
                </configuration>
              </execution>
              <execution>
                <id>default-report</id>
                <goals>
                  <goal>report</goal>
                </goals>
                <configuration>
                  <dataFile>${sonar.jacoco.reportPaths}</dataFile>
                </configuration>
              </execution>
            </executions>
          </plugin>
        </plugins>
      </build>
    </profile>
    <profile>
      <id>e2etest</id>
      <modules>
        <module>orko-end-to-end-testing</module>
      </modules>
    </profile>
    <profile>
      <id>only-eclipse</id>
      <activation>
        <property>
          <name>m2e.version</name>
        </property>
      </activation>
      <build>
        <pluginManagement>
          <plugins>
            <plugin>
              <groupId>org.eclipse.m2e</groupId>
              <artifactId>lifecycle-mapping</artifactId>
              <version>1.0.0</version>
              <configuration>
                <lifecycleMappingMetadata>
                  <pluginExecutions>
                    <pluginExecution>
                      <pluginExecutionFilter>
                        <groupId>org.apache.maven.plugins</groupId>
                        <artifactId>maven-dependency-plugin</artifactId>
                        <versionRange>${maven-dependency-plugin.version}</versionRange>
                        <goals>
                          <goal>copy-dependencies</goal>
                        </goals>
                      </pluginExecutionFilter>
                      <action>
                        <ignore />
                      </action>
                    </pluginExecution>
                    <pluginExecution>
                      <pluginExecutionFilter>
                        <groupId>com.github.eirslett</groupId>
                        <artifactId>frontend-maven-plugin</artifactId>
                        <versionRange>${frontend-maven-plugin-version}</versionRange>
                        <goals>
                          <goal>install-node-and-npm</goal>
                          <goal>npm</goal>
                        </goals>
                      </pluginExecutionFilter>
                      <action>
                        <ignore />
                      </action>
                    </pluginExecution>
                    <pluginExecution>
                      <pluginExecutionFilter>
                        <groupId>com.github.spotbugs</groupId>
                        <artifactId>spotbugs-maven-plugin</artifactId>
                        <versionRange>${spotbugs-maven-plugin.version}</versionRange>
                        <goals>
                          <goal>check</goal>
                        </goals>
                      </pluginExecutionFilter>
                      <action>
                        <ignore />
                      </action>
                    </pluginExecution>
                  </pluginExecutions>
                </lifecycleMappingMetadata>
              </configuration>
            </plugin>
          </plugins>
        </pluginManagement>
      </build>
    </profile>
  </profiles>

  <name>Orko</name>

  <properties>
<<<<<<< HEAD
  
=======
    <main.basedir>${project.basedir}</main.basedir>

>>>>>>> 47eabfd9
    <min.maven.version>3.0.0</min.maven.version>
    <maven.compiler.source>11</maven.compiler.source>
    <maven.compiler.target>11</maven.compiler.target>
    <project.build.sourceEncoding>UTF-8</project.build.sourceEncoding>
    <project.reporting.outputEncoding>UTF-8</project.reporting.outputEncoding>
    <skip.surefire.tests>${skipTests}</skip.surefire.tests>

    <guice.version>4.2.2</guice.version>
    <autovalue.version>1.7</autovalue.version>
    <dropwizard.version>1.3.16</dropwizard.version>

    <!--<xchange.groupid>com.gruelbox</xchange.groupid> -->
    <xchange.groupid>org.knowm.xchange</xchange.groupid>
    <xchange.version>4.4.1-SNAPSHOT</xchange.version>

    <!--<xchange.stream.groupid>com.gruelbox</xchange.stream.groupid> -->
    <xchange.stream.groupid>info.bitrich.xchange-stream</xchange.stream.groupid>
    <xchange.stream.version>4.4.0</xchange.stream.version>

    <morf.groupid>com.github.badgerwithagun.morf</morf.groupid>
    <morf.version>0.1.3.badgerwithagun.2</morf.version>

<<<<<<< HEAD
    <dropwizard-https-redirect-version>0.0.5</dropwizard-https-redirect-version>
    <dropwizard-guice-box-version>0.0.7</dropwizard-guice-box-version>

=======
    <dropwizard-https-redirect-version>0.0.6</dropwizard-https-redirect-version>
    <dropwizard-guice-box-version>0.0.8</dropwizard-guice-box-version>
  
>>>>>>> 47eabfd9
    <asm.version>7.2</asm.version>

    <!-- Sonar -->
    <sonar.java.coveragePlugin>jacoco</sonar.java.coveragePlugin>
    <sonar.dynamicAnalysis>reuseReports</sonar.dynamicAnalysis>
    <sonar.jacoco.reportPaths>${project.basedir}/../target/jacoco.exec</sonar.jacoco.reportPaths>
    <sonar.language>java</sonar.language>
  </properties>

  <dependencyManagement>
    <dependencies>

      <!-- Required by maven-compiler-plugin and maven-surefire-plugin on 
        JDK9+ -->
      <dependency>
        <groupId>org.javassist</groupId>
        <artifactId>javassist</artifactId>
        <version>3.26.0-GA</version>
      </dependency>

      <dependency>
        <groupId>io.dropwizard</groupId>
        <artifactId>dropwizard-bom</artifactId>
        <version>${dropwizard.version}</version>
        <type>pom</type>
        <scope>import</scope>
      </dependency>

      <!-- Required by dropwizard on JDK9+ -->
      <dependency>
        <groupId>javax.activation</groupId>
        <artifactId>activation</artifactId>
        <version>1.1.1</version>
      </dependency>
      <dependency>
        <groupId>javax.xml.bind</groupId>
        <artifactId>jaxb-api</artifactId>
        <version>2.3.1</version>
      </dependency>
      <dependency>
        <groupId>com.sun.xml.bind</groupId>
        <artifactId>jaxb-core</artifactId>
        <version>2.3.0.1</version>
      </dependency>
      <dependency>
        <groupId>com.sun.xml.bind</groupId>
        <artifactId>jaxb-impl</artifactId>
        <version>2.3.2</version>
      </dependency>

      <dependency>
        <groupId>com.gruelbox</groupId>
        <artifactId>dropwizard-https-redirect</artifactId>
        <version>${dropwizard-https-redirect-version}</version>
      </dependency>
      <dependency>
        <groupId>com.gruelbox</groupId>
        <artifactId>dropwizard-guice-box</artifactId>
        <version>${dropwizard-guice-box-version}</version>
      </dependency>
      <dependency>
        <groupId>com.gruelbox</groupId>
        <artifactId>dropwizard-guice-box-hibernate</artifactId>
        <version>${dropwizard-guice-box-version}</version>
      </dependency>
      <dependency>
        <groupId>org.tuckey</groupId>
        <artifactId>urlrewritefilter</artifactId>
        <version>4.0.4</version>
      </dependency>
      <dependency>
        <groupId>javax.ws.rs</groupId>
        <artifactId>javax.ws.rs-api</artifactId>
        <version>2.1.1</version>
      </dependency>
      <dependency>
        <groupId>com.google.guava</groupId>
        <artifactId>guava</artifactId>
        <version>28.1-jre</version>
      </dependency>
      <dependency>
        <groupId>com.google.inject</groupId>
        <artifactId>guice</artifactId>
        <version>${guice.version}</version>
      </dependency>
      <dependency>
        <groupId>org.apache.commons</groupId>
        <artifactId>commons-collections4</artifactId>
        <version>4.4</version>
      </dependency>
      <dependency>
        <groupId>commons-io</groupId>
        <artifactId>commons-io</artifactId>
        <version>2.6</version>
      </dependency>
      <dependency>
        <groupId>com.google.inject.extensions</groupId>
        <artifactId>guice-multibindings</artifactId>
        <version>${guice.version}</version>
      </dependency>
      <dependency>
        <groupId>com.google.inject.extensions</groupId>
        <artifactId>guice-assistedinject</artifactId>
        <version>${guice.version}</version>
      </dependency>
      <dependency>
        <groupId>com.google.auto.value</groupId>
        <artifactId>auto-value</artifactId>
        <version>${autovalue.version}</version>
        <scope>provided</scope>
      </dependency>
      <dependency>
        <groupId>com.google.auto.value</groupId>
        <artifactId>auto-value-annotations</artifactId>
        <version>${autovalue.version}</version>
      </dependency>
      <dependency>
        <groupId>org.mockito</groupId>
        <artifactId>mockito-core</artifactId>
        <version>3.1.0</version>
        <scope>test</scope>
      </dependency>
      <dependency>
        <groupId>org.hamcrest</groupId>
        <artifactId>hamcrest-core</artifactId>
        <version>2.2</version>
        <scope>test</scope>
      </dependency>

      <dependency>
        <groupId>mysql</groupId>
        <artifactId>mysql-connector-java</artifactId>
        <version>8.0.18</version>
      </dependency>
      <dependency>
        <groupId>${morf.groupid}</groupId>
        <artifactId>morf-core</artifactId>
        <version>${morf.version}</version>
        <exclusions>
          <exclusion>
            <groupId>log4j</groupId>
            <artifactId>log4j</artifactId>
          </exclusion>
          <exclusion>
            <groupId>commons-logging</groupId>
            <artifactId>commons-logging</artifactId>
          </exclusion>
        </exclusions>
      </dependency>
      <dependency>
        <groupId>${morf.groupid}</groupId>
        <artifactId>morf-h2</artifactId>
        <version>${morf.version}</version>
        <exclusions>
          <exclusion>
            <groupId>log4j</groupId>
            <artifactId>log4j</artifactId>
          </exclusion>
          <exclusion>
            <groupId>commons-logging</groupId>
            <artifactId>commons-logging</artifactId>
          </exclusion>
        </exclusions>
      </dependency>
      <dependency>
        <groupId>${morf.groupid}</groupId>
        <artifactId>morf-mysql</artifactId>
        <version>${morf.version}</version>
        <exclusions>
          <exclusion>
            <groupId>log4j</groupId>
            <artifactId>log4j</artifactId>
          </exclusion>
          <exclusion>
            <groupId>commons-logging</groupId>
            <artifactId>commons-logging</artifactId>
          </exclusion>
        </exclusions>
      </dependency>
      <dependency>
        <groupId>org.jooq</groupId>
        <artifactId>jooq</artifactId>
        <version>3.12.1</version>
      </dependency>

      <dependency>
        <groupId>com.google.inject.extensions</groupId>
        <artifactId>guice-servlet</artifactId>
        <version>${guice.version}</version>
      </dependency>
      <dependency>
        <groupId>org.reflections</groupId>
        <artifactId>reflections</artifactId>
        <version>0.9.11</version>
      </dependency>
      <dependency>
        <groupId>com.warrenstrange</groupId>
        <artifactId>googleauth</artifactId>
        <version>1.2.0</version>
      </dependency>
      <dependency>
        <groupId>org.bitbucket.b_c</groupId>
        <artifactId>jose4j</artifactId>
        <version>0.6.5</version>
      </dependency>
      <dependency>
        <groupId>com.liveperson</groupId>
        <artifactId>dropwizard-websockets</artifactId>
        <version>1.3.14</version>
      </dependency>

      <dependency>
        <groupId>io.reactivex.rxjava2</groupId>
        <artifactId>rxjava</artifactId>
        <version>2.2.13</version>
      </dependency>
      <dependency>
        <groupId>${xchange.groupid}</groupId>
        <artifactId>xchange-core</artifactId>
        <version>${xchange.version}</version>
      </dependency>
      <dependency>
        <groupId>${xchange.groupid}</groupId>
        <artifactId>xchange-binance</artifactId>
        <version>${xchange.version}</version>
      </dependency>
      <dependency>
        <groupId>${xchange.groupid}</groupId>
        <artifactId>xchange-kucoin</artifactId>
        <version>${xchange.version}</version>
      </dependency>
      <dependency>
        <groupId>${xchange.groupid}</groupId>
        <artifactId>xchange-coinbasepro</artifactId>
        <version>${xchange.version}</version>
      </dependency>
      <dependency>
        <groupId>${xchange.groupid}</groupId>
        <artifactId>xchange-cryptopia</artifactId>
        <version>${xchange.version}</version>
      </dependency>
      <dependency>
        <groupId>${xchange.groupid}</groupId>
        <artifactId>xchange-bitfinex</artifactId>
        <version>${xchange.version}</version>
      </dependency>
      <dependency>
        <groupId>${xchange.groupid}</groupId>
        <artifactId>xchange-bittrex</artifactId>
        <version>${xchange.version}</version>
      </dependency>
      <dependency>
        <groupId>${xchange.groupid}</groupId>
        <artifactId>xchange-bitmex</artifactId>
        <version>${xchange.version}</version>
      </dependency>
      <dependency>
        <groupId>${xchange.groupid}</groupId>
        <artifactId>xchange-okcoin</artifactId>
        <version>${xchange.version}</version>
      </dependency>
      <dependency>
        <groupId>${xchange.groupid}</groupId>
        <artifactId>xchange-kraken</artifactId>
        <version>${xchange.version}</version>
      </dependency>
      <dependency>
        <groupId>${xchange.groupid}</groupId>
        <artifactId>xchange-simulated</artifactId>
        <version>${xchange.version}</version>
      </dependency>

      <dependency>
        <groupId>${xchange.stream.groupid}</groupId>
        <artifactId>xchange-stream-core</artifactId>
        <version>${xchange.stream.version}</version>
      </dependency>
      <dependency>
        <groupId>${xchange.stream.groupid}</groupId>
        <artifactId>xchange-binance</artifactId>
        <version>${xchange.stream.version}</version>
      </dependency>
      <dependency>
        <groupId>${xchange.stream.groupid}</groupId>
        <artifactId>xchange-bitfinex</artifactId>
        <version>${xchange.stream.version}</version>
      </dependency>
      <dependency>
        <groupId>${xchange.stream.groupid}</groupId>
        <artifactId>xchange-coinbasepro</artifactId>
        <version>${xchange.stream.version}</version>
      </dependency>
      <dependency>
        <groupId>org.sonarsource.java</groupId>
        <artifactId>sonar-jacoco-listeners</artifactId>
        <version>5.14.0.18788</version>
      </dependency>
      <dependency>
        <groupId>org.apache.kafka</groupId>
        <artifactId>kafka-clients</artifactId>
        <version>2.3.0</version>
      </dependency>
      <dependency>
        <groupId>io.dropwizard.modules</groupId>
        <artifactId>dropwizard-kafka</artifactId>
        <version>1.3.15-1</version>
      </dependency>
    </dependencies>
  </dependencyManagement>

  <build>
    <pluginManagement>
      <plugins>
        <plugin>
          <artifactId>maven-compiler-plugin</artifactId>
          <version>3.8.1</version>
          <configuration>
            <source>${maven.compiler.source}</source>
            <target>${maven.compiler.target}</target>
          </configuration>
          <dependencies>
            <!-- JDK9+ fix -->
            <dependency>
              <groupId>org.ow2.asm</groupId>
              <artifactId>asm</artifactId>
              <version>${asm.version}</version>
            </dependency>
          </dependencies>
        </plugin>
        <plugin>
          <groupId>org.apache.maven.plugins</groupId>
          <artifactId>maven-jar-plugin</artifactId>
          <version>3.1.2</version>
          <configuration>
            <archive>
              <manifest>
                <addDefaultImplementationEntries>true</addDefaultImplementationEntries>
              </manifest>
            </archive>
          </configuration>
        </plugin>
        <plugin>
          <artifactId>maven-surefire-plugin</artifactId>
          <version>2.22.2</version>
          <configuration>
            <skipTests>${skip.surefire.tests}</skipTests>
            <argLine>${surefireArgLine}</argLine>
            <excludes>
              <exclude>**/*Integration.java</exclude>
            </excludes>
            <useSystemClassLoader>false</useSystemClassLoader>
          </configuration>
          <dependencies>
            <!-- JDK9+ fix -->
            <dependency>
              <groupId>org.ow2.asm</groupId>
              <artifactId>asm</artifactId>
              <version>${asm.version}</version>
            </dependency>
          </dependencies>
        </plugin>
        <plugin>
          <groupId>org.apache.maven.plugins</groupId>
          <artifactId>maven-release-plugin</artifactId>
          <version>2.5.3</version>
          <configuration>
            <tagNameFormat>@{project.version}</tagNameFormat>
          </configuration>
        </plugin>
        <plugin>
          <groupId>com.github.spotbugs</groupId>
          <artifactId>spotbugs-maven-plugin</artifactId>
          <version>3.1.12.2</version>
          <configuration>
            <excludeFilterFile>../etc/findbugs-exclude.xml</excludeFilterFile>
          </configuration>
          <executions>
            <execution>
              <id>sca-spotbugs</id>
              <phase>validate</phase>
              <goals>
                <goal>check</goal>
              </goals>
            </execution>
          </executions>
        </plugin>
        <plugin>
          <groupId>org.apache.maven.plugins</groupId>
          <artifactId>maven-checkstyle-plugin</artifactId>
          <version>3.1.0</version>
          <dependencies>
            <dependency>
              <groupId>com.puppycrawl.tools</groupId>
              <artifactId>checkstyle</artifactId>
              <version>8.25</version>
            </dependency>
          </dependencies>
          <configuration>
            <sourceDirectories>${project.build.sourceDirectory}</sourceDirectories>
            <suppressionsLocation>../etc/checkstyle-suppressions.xml</suppressionsLocation>
            <configLocation>../etc/checkstyle.xml</configLocation>
            <encoding>UTF-8</encoding>
            <consoleOutput>true</consoleOutput>
            <failsOnError>true</failsOnError>
            <violationSeverity>warning</violationSeverity>
            <linkXRef>false</linkXRef>
            <excludes>**/info/bitrich/**,**/org/knowm/**</excludes>
          </configuration>
          <executions>
            <execution>
              <id>sca-checkstyle</id>
              <phase>validate</phase>
              <goals>
                <goal>check</goal>
              </goals>
            </execution>
          </executions>
        </plugin>
        <plugin>
          <groupId>com.mycila</groupId>
          <artifactId>license-maven-plugin</artifactId>
          <version>3.0</version>
          <configuration>
            <header>etc/HEADER</header>
            <includes>
              <include>**/*.java</include>
              <include>**/*.js</include>
              <include>src</include>
            </includes>
            <excludes>
              <exclude>src/test/resources/**</exclude>
              <exclude>src/main/resources/**</exclude>
            </excludes>
          </configuration>
        </plugin>
        <plugin>
          <groupId>org.apache.maven.plugins</groupId>
          <artifactId>maven-shade-plugin</artifactId>
          <executions>
            <execution>
              <id>shade</id>
              <phase>package</phase>
              <goals>
                <goal>shade</goal>
              </goals>
              <configuration>
                <createDependencyReducedPom>true</createDependencyReducedPom>
                <filters>
                  <filter>
                    <artifact>*:*</artifact>
                    <excludes>
                      <exclude>META-INF/*.SF</exclude>
                      <exclude>META-INF/*.DSA</exclude>
                      <exclude>META-INF/*.RSA</exclude>
                    </excludes>
                  </filter>
                </filters>
                <transformers>
                  <transformer
                    implementation="org.apache.maven.plugins.shade.resource.ApacheLicenseResourceTransformer" />
                  <transformer
                    implementation="org.apache.maven.plugins.shade.resource.ServicesResourceTransformer" />
                  <transformer
                    implementation="org.apache.maven.plugins.shade.resource.ManifestResourceTransformer">
                    <mainClass>${mainClass}</mainClass>
                  </transformer>
                  <transformer
                    implementation="org.apache.maven.plugins.shade.resource.ApacheNoticeResourceTransformer">
                    <addHeader>false</addHeader>
                  </transformer>
                </transformers>
              </configuration>
            </execution>
          </executions>
        </plugin>
        <plugin>
          <groupId>com.bazaarvoice.maven.plugins</groupId>
          <artifactId>process-exec-maven-plugin</artifactId>
          <version>0.9</version>
        </plugin>
        <plugin>
          <groupId>com.github.eirslett</groupId>
          <artifactId>frontend-maven-plugin</artifactId>
          <version>1.8.0</version>
        </plugin>
        <plugin>
          <groupId>de.jutzig</groupId>
          <artifactId>github-release-plugin</artifactId>
          <version>1.4.0</version>
        </plugin>
        <plugin>
          <groupId>com.google.cloud.tools</groupId>
          <artifactId>jib-maven-plugin</artifactId>
          <version>1.6.1</version>
          <configuration>
            <to>
              <image>docker.io/gruelbox/orko:${docker.tag}</image>
              <auth>
                <username>${env.DOCKERHUB_USER}</username>
                <password>${env.DOCKERHUB_PASSWORD}</password>
              </auth>
            </to>
            <container>
              <jvmFlags>
                <jvmFlag>-XX:+UnlockExperimentalVMOptions</jvmFlag>
                <jvmFlag>-XX:MaxRAMPercentage=75.0</jvmFlag>
                <jvmFlag>-Dsun.net.inetaddr.ttl=60</jvmFlag>
                <jvmFlag>-Dio.netty.leakDetectionLevel=advanced</jvmFlag>
                <jvmFlag>-Dmorf.mysql.noadmin=true</jvmFlag>
                <jvmFlag>-Ddw.server.connector.port=8080</jvmFlag>
                <jvmFlag>-Dcom.sun.management.jmxremote.rmi.port=9090</jvmFlag>
                <jvmFlag>-Dcom.sun.management.jmxremote=true</jvmFlag>
                <jvmFlag>-Dcom.sun.management.jmxremote.port=9090</jvmFlag>
                <jvmFlag>-Dcom.sun.management.jmxremote.ssl=false</jvmFlag>
                <jvmFlag>-Dcom.sun.management.jmxremote.authenticate=false</jvmFlag>
                <jvmFlag>-Dcom.sun.management.jmxremote.local.only=false</jvmFlag>
                <jvmFlag>-Djava.rmi.server.hostname=localhost</jvmFlag>
              </jvmFlags>
              <mainClass>${mainClass}</mainClass>
            </container>
          </configuration>
          <executions>
            <execution>
              <phase>package</phase>
              <goals>
                <goal>build</goal>
              </goals>
            </execution>
          </executions>
        </plugin>
      </plugins>
    </pluginManagement>

    <plugins>
      <plugin>
        <groupId>org.apache.maven.plugins</groupId>
        <artifactId>maven-enforcer-plugin</artifactId>
        <version>1.4.1</version>
        <executions>
          <execution>
            <id>enforce-maven-version</id>
            <goals>
              <goal>enforce</goal>
            </goals>
            <configuration>
              <rules>
                <requireMavenVersion>
                  <version>[${min_maven_version},)</version>
                </requireMavenVersion>
              </rules>
              <rules>
                <bannedDependencies>
                  <excludes>
                    <exclude>log4j:log4j</exclude>
                    <exclude>commons-logging:commons-logging</exclude>
                  </excludes>
                </bannedDependencies>
              </rules>
            </configuration>
          </execution>
        </executions>
      </plugin>
      <plugin>
        <groupId>org.apache.maven.plugins</groupId>
        <artifactId>maven-failsafe-plugin</artifactId>
        <version>3.0.0-M3</version>
        <executions>
          <execution>
            <goals>
              <goal>integration-test</goal>
              <goal>verify</goal>
            </goals>
          </execution>
        </executions>
        <configuration>
          <skipTests>${skip.failsafe.tests}</skipTests>
          <includes>
            <include>**/*Integration.java</include>
          </includes>
        </configuration>
      </plugin>
    </plugins>
  </build>
</project><|MERGE_RESOLUTION|>--- conflicted
+++ resolved
@@ -216,12 +216,8 @@
   <name>Orko</name>
 
   <properties>
-<<<<<<< HEAD
-  
-=======
     <main.basedir>${project.basedir}</main.basedir>
 
->>>>>>> 47eabfd9
     <min.maven.version>3.0.0</min.maven.version>
     <maven.compiler.source>11</maven.compiler.source>
     <maven.compiler.target>11</maven.compiler.target>
@@ -244,15 +240,9 @@
     <morf.groupid>com.github.badgerwithagun.morf</morf.groupid>
     <morf.version>0.1.3.badgerwithagun.2</morf.version>
 
-<<<<<<< HEAD
-    <dropwizard-https-redirect-version>0.0.5</dropwizard-https-redirect-version>
-    <dropwizard-guice-box-version>0.0.7</dropwizard-guice-box-version>
-
-=======
     <dropwizard-https-redirect-version>0.0.6</dropwizard-https-redirect-version>
     <dropwizard-guice-box-version>0.0.8</dropwizard-guice-box-version>
-  
->>>>>>> 47eabfd9
+
     <asm.version>7.2</asm.version>
 
     <!-- Sonar -->
@@ -691,6 +681,7 @@
         <plugin>
           <groupId>org.apache.maven.plugins</groupId>
           <artifactId>maven-shade-plugin</artifactId>
+          <version>1.7.0</version>
           <executions>
             <execution>
               <id>shade</id>
