--- conflicted
+++ resolved
@@ -106,12 +106,7 @@
         exSpec.setApiKey(exchangeConfiguration.getApiKey());
         exSpec.setSecretKey(exchangeConfiguration.getSecretKey());
         return createExchange(exSpec);
-<<<<<<< HEAD
-
       } catch (InstantiationException | IllegalAccessException | IllegalArgumentException | SecurityException e) {
-=======
-      } catch (InstantiationException | IllegalAccessException e) {
->>>>>>> e82176b9
         throw new IllegalArgumentException("Failed to connect to exchange [" + name + "]");
       }
     }
